[package]
name = "micro_benchmarks"
version = "0.1.0"
authors = ["Stefan Lankes <slankes@eonerc.rwth-aachen.de>"]
edition = "2018"
publish = false

[dependencies]
rayon = "1.3.0"

[target.'cfg(all(any(target_arch = "x86_64", target_arch = "aarch64"), target_os = "hermit"))'.dependencies.hermit-sys]
path = "../../hermit-sys"
default-features = false
features = ["pci", "acpi", "with_submodule"]

[target.'cfg(target_arch = "aarch64")'.dependencies.aarch64]
version = "0.*"
default-features = false

[target.'cfg(target_os = "linux")'.dependencies]
syscalls = { version = "0.2", default-features = false }

[features]
<<<<<<< HEAD
default = ["smp"]
smp = ["hermit-sys/smp"]
=======
vga = ["hermit-sys/vga"]
>>>>>>> b6b431d4

[profile.release]
opt-level = 3
debug = false
rpath = false
lto = true
debug-assertions = false

[profile.dev]
opt-level = 1      # controls the `--opt-level` the compiler builds with
debug = true       # controls whether the compiler passes `-C debuginfo`
                   # a value of `true` is equivalent to `2`
rpath = false      # controls whether the compiler passes `-C rpath`
lto = false         # controls `-C lto` for binaries and staticlibs
debug-assertions = true # controls whether debug assertions are enabled<|MERGE_RESOLUTION|>--- conflicted
+++ resolved
@@ -21,12 +21,9 @@
 syscalls = { version = "0.2", default-features = false }
 
 [features]
-<<<<<<< HEAD
 default = ["smp"]
 smp = ["hermit-sys/smp"]
-=======
 vga = ["hermit-sys/vga"]
->>>>>>> b6b431d4
 
 [profile.release]
 opt-level = 3
